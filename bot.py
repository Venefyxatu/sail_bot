# SPDX-License-Identifier: BSD-3-Clause

# flake8: noqa F401
from collections.abc import Callable
from typing import Optional, Any

import random

import numpy as np

from vendeeglobe import Heading, Instructions, Location

from enum import Enum


NAV_LOCATIONS = [
    Location(-80.0, 9.6),
    Location(-79.4, 8.7),
    Location(-79.4, 6.5),
    190.0,
    Location(80.0, -22.5),
    120.0,
    Location(55.0, 14.0),
    Location(43.7, 12.2),
    116.0,
    Location(33.9, 27.6),
    120.0,
    Location(-5.3, 36.0),
    190.0,
    Location(-1.8, 46.5),
    None,
]


class NavLatitudes(float, Enum):
    AMERICAS = -22.0
    CENTRAL_AMERICA = -65.8
    OCEANIA_ONE = -160.2
    SOUTH_AUSTRALIA = 180.0
    SOUTH_WEST_AUSTRALIA = 133.0
    INDIAN_OCEAN = 100.0
    INDIAN_OCEAN_TWO = 90.0
    ARABIAN_SEA = 60.0
    RED_SEA = 40.0
    RED_SEA_TWO = 35.0
    MEDITTERANEAN = 31.4
    MEDITTERANEAN_TWO = 12.7
<<<<<<< HEAD
    MEDITTERANEAN_THREE = 11.2
    MEDITTERANEAN_FOUR = -0.2
=======
    MEDITTERANEAN_THREE = 11.3
    MEDITTERANEAN_FOUR = -3.9
>>>>>>> 559e6f20
    GIBRALTAR = -6.2
    PORTUGAL = -10.2
    FRANCE = -9.9


class Turn(Enum):
    NO = 0
    RIGHT = 1
    LEFT = 2


class Bot:
    """
    This is the ship-controlling bot that will be instantiated for the competition.
    """

    intended_heading: float
    tack_within_degrees: float
    time_adjusted: Optional[float]
    last_turn: Turn
    course_plan: dict[Any, Any]
    actual_course: dict[Any, Any]
    tack: bool
    no_tack_zone: bool
    coord_navigation: bool
    current_nav_location: int
    nav_location_reached: bool
    previous_lat: float
    previous_long: float
    unstick_mode: dict[Any, Any]

    def __init__(self):
        self.team = "Big Brain Boat"  # This is your team name
        self.intended_heading = 180.0
        self.tack_within_degrees = 45.0
        self.tack_time_hours = 6.0
        self.time_adjusted = None
        self.last_turn = Turn.NO
        self.course_plan = {NavLatitudes.AMERICAS: {"N": 90.0, "S": 250.0}}
        self.actual_course = {NavLatitudes.AMERICAS: {}}
        self.tack = True
        self.no_tack_zone = False
        self.coord_navigation = False
        self.current_nav_location = 0
        self.nav_location_reached = False
        self.previous_lat = 0.0
        self.previous_long = 0.0
        self.unstick_mode = {}

    def run(
        self,
        t: float,
        dt: float,
        longitude: float,
        latitude: float,
        heading: float,
        speed: float,
        vector: np.ndarray,
        forecast: Callable,
        world_map: Callable,
    ) -> Instructions:
        """
        This is the method that will be called at every time step to get the
        instructions for the ship.

        Parameters
        ----------
        t:
            The current time in hours.
        dt:
            The time step in hours.
        longitude:
            The current longitude of the ship.
        latitude:
            The current latitude of the ship.
        heading:
            The current heading of the ship.
        speed:
            The current speed of the ship.
        vector:
            The current heading of the ship, expressed as a vector.
        forecast:
            Method to query the weather forecast for the next 5 days.
            Example:
            current_position_forecast = forecast(
                latitudes=latitude, longitudes=longitude, times=0
            )
        world_map:
            Method to query map of the world: 1 for sea, 0 for land.
            Example:
            current_position_terrain = world_map(
                latitudes=latitude, longitudes=longitude
            )

        Returns
        -------
        instructions:
            A set of instructions for the ship. This can be:
            - a Location to go to
            - a Heading to point to
            - a Vector to follow
            - a number of degrees to turn Left
            - a number of degrees to turn Right

            Optionally, a sail value between 0 and 1 can be set.
        """

        if NAV_LOCATIONS[self.current_nav_location] is None:
            instructions = Instructions(sail=0)
            return instructions
        current_position_forecast = forecast(
            latitudes=latitude, longitudes=longitude, times=0
        )

        wind_heading = self.wind_heading(*current_position_forecast)

        # print(
        #     f"{np.round(t, 2)} :: long: {np.round(longitude, 1)}, lat: {np.round(latitude, 1)}. Tack: {self.tack}"
        # )
        # Initialize the instructions
        instructions = Instructions()
        instructions.heading = Heading(self.intended_heading)
        instructions.sail = 1
        if (
            latitude == self.previous_lat
            and longitude == self.previous_long
            or self.unstick_mode
        ):
            # print("Trying to unstick")
            self.unstick(heading, np.round(t, 1))
            if t > self.unstick_mode["time"] and t < self.unstick_mode["time"] + 2.0:
                # print(f"Sailing back to {self.unstick_mode['back']}")
                instructions.heading = Heading(self.unstick_mode["back"])
                # print(f"Instructions: {instructions}")
                return instructions
            elif (
                t > self.unstick_mode["time"] + 2.0
                and t < self.unstick_mode["time"] + 4.0
            ):
                # print(f"Sailing angled to {self.unstick_mode['turn']}")
                instructions.heading = Heading(self.unstick_mode["turn"])
                return instructions
            else:
                # print("Are we unstuck yet?")
                self.unstick_mode = {}
                self.tack = True

        self.previous_long = longitude
        self.previous_lat = latitude

        if self.coord_navigation:
            if self.coord_navigate(instructions, longitude, latitude):
                # print(f"Navigating to {instructions}")
                return instructions

        if self.tack and not self.no_tack_zone:
            if correction := self.catch_wind(heading, wind_heading, t):
                instructions.heading = correction

        # if np.round(longitude, 1) == -20.0 and self.intended_heading != 90.0:
        #     print("Turning north")
        #     self.intended_heading = 90.0
        self.navigate(np.round(latitude, 1), np.round(longitude, 1), wind_heading)
        # print(f"Instructions: {instructions}")
        return instructions

    def unstick(self, current_heading: float, time: float):
        if self.unstick_mode:
            # print("unstick already set")
            return
        self.tack = False
        self.unstick_mode["back"] = self.minus_wrap(
            current_heading, random.choice([135.0, 225.0])
        )
        self.unstick_mode["turn"] = self.plus_wrap(
            self.minus_wrap(current_heading, 180.0), 90.0
        )
        self.unstick_mode["time"] = time

    def coord_navigate(
        self, instructions: Instructions, longitude: float, latitude: float
    ) -> bool:
        """returns True to continue coord_navigating, False to resume heading navigation"""
        instructions.heading = None

        if not isinstance(NAV_LOCATIONS[self.current_nav_location], float):
            # print(f"Not a float: {NAV_LOCATIONS[self.current_nav_location]}")
            instructions.location = NAV_LOCATIONS[self.current_nav_location]
        else:
            # print(f"Float: {NAV_LOCATIONS[self.current_nav_location]}")
            self.nav_location_reached = False
            instructions.location = None
            self.coord_navigation = False
            self.intended_heading = NAV_LOCATIONS[self.current_nav_location]
            instructions.heading = Heading(self.intended_heading)
            return False
        if self.nav_location_reached:
            # print(f"Reached {Location(np.round(longitude, 1), np.round(latitude, 1))}")
            self.current_nav_location += 1
            self.nav_location_reached = False
        else:
            self.nav_location_reached = (
                Location(np.round(longitude, 1), np.round(latitude, 1))
                == NAV_LOCATIONS[self.current_nav_location]
            )
        return True

    def navigate(self, lat: float, long: float, wind_heading: float) -> None:
        if long == NavLatitudes.AMERICAS and self.intended_heading == 180.0:
            # print("Checking prevailing wind direction")
            self.intended_heading = 220.0
        # elif (
        #     long == NavLatitudes.CENTRAL_AMERICA_ONE and self.intended_heading == 200.0
        # ):
        #     self.intended_heading = 180.0
        elif long == NavLatitudes.CENTRAL_AMERICA and self.intended_heading == 220.0:
            self.intended_heading = 180.0
            self.coord_navigation = True
        elif long == NavLatitudes.OCEANIA_ONE and self.intended_heading == 190.0:
            self.intended_heading = 250.0
        elif long == NavLatitudes.SOUTH_AUSTRALIA and self.intended_heading == 250.0:
            self.intended_heading = 180.0
        elif (
            long == NavLatitudes.SOUTH_WEST_AUSTRALIA and self.intended_heading == 180.0
        ):
            self.intended_heading = 130.0
        elif long == NavLatitudes.INDIAN_OCEAN and self.intended_heading == 130.0:
            self.intended_heading = 180.0
        elif long == NavLatitudes.INDIAN_OCEAN_TWO and self.intended_heading == 180.0:
            self.coord_navigation = True
            self.current_nav_location = 4
        elif long == NavLatitudes.ARABIAN_SEA and self.intended_heading == 120.0:
            self.coord_navigation = True
            self.current_nav_location = 6
        elif long == NavLatitudes.RED_SEA and self.intended_heading == 116.0:
            self.intended_heading = 120.0
            self.no_tack_zone = True
        elif long == NavLatitudes.RED_SEA_TWO and self.intended_heading == 120.0:
            self.coord_navigation = True
            self.current_nav_location = 9
        elif long == NavLatitudes.MEDITTERANEAN and self.intended_heading == 120.0:
            self.no_tack_zone = False
            self.intended_heading = 170.0
        elif long == NavLatitudes.MEDITTERANEAN_TWO and self.intended_heading == 170.0:
            self.intended_heading = 117.0
        elif (
            long == NavLatitudes.MEDITTERANEAN_THREE and self.intended_heading == 117.0
        ):
            self.intended_heading = 187.0
        elif long == NavLatitudes.MEDITTERANEAN_FOUR and self.intended_heading == 187.0:
            self.coord_navigation = True
            self.current_nav_location = 11
        elif long == NavLatitudes.GIBRALTAR and self.intended_heading == 190.0:
            self.intended_heading = 170.0
        elif long == NavLatitudes.PORTUGAL and self.intended_heading == 170.0:
            self.intended_heading = 89.0
        elif long == NavLatitudes.FRANCE and self.intended_heading == 89.0:
            self.coord_navigation = True
            self.current_nav_location = 13

    def should_turn(
        self,
        wind_heading: float,
        turn_above_heading: float,
        turn_below_heading: float,
        current_heading: float,
    ) -> Turn:
        if (
            wind_heading > turn_above_heading
            and wind_heading < turn_below_heading
            and self.within_acceptable_deviation(current_heading)
        ):
            # print(
            #     f"Should turn left or tack right: {wind_heading} > {turn_above_heading} and {wind_heading} < {turn_below_heading} and {current_heading} <=> {self.intended_heading}"
            # )
            return Turn.LEFT
        elif (
            wind_heading < turn_above_heading
            and wind_heading > turn_below_heading
            and current_heading != self.intended_heading
        ):
            # print(
            #     f"Should turn right or tack left: {wind_heading} < {turn_above_heading} and {wind_heading} > {turn_below_heading} and {current_heading} <=> {self.intended_heading}"
            # )
            return Turn.RIGHT

        # print(
        #     f"Should not turn: Wind: {wind_heading} Turn above: {turn_above_heading} Turn below: {turn_below_heading} Current: {current_heading} Intended: {self.intended_heading}"
        # )
        return Turn.NO

    def catch_wind(
        self,
        current_heading: float,
        wind_heading: float,
        timestamp: float,
    ) -> Optional[Heading]:
        """
        Turn to catch the wind if we're sailing too much against it

        Returns the new Heading to follow (max within 30 degrees of current)
        """

        turn_below_heading = self.plus_wrap(
            self.plus_wrap(180.0, self.intended_heading), self.tack_within_degrees
        )
        turn_above_heading = self.minus_wrap(
            self.plus_wrap(180.0, self.intended_heading), self.tack_within_degrees
        )
        if turn_below_heading < turn_above_heading:
            turn_below_heading = 360.0

        should_turn = self.should_turn(
            wind_heading, turn_above_heading, turn_below_heading, current_heading
        )

        if should_turn == Turn.LEFT and (
            not self.time_adjusted
            or (timestamp - self.tack_time_hours) > self.time_adjusted
        ):
            # print(
            #     f"Adjusting: turning left ({wind_heading} > {turn_above_heading} and {current_heading} within acceptable deviation of {self.intended_heading})"
            # )
            adjustment = 45.0
            new_heading = self.plus_wrap(self.intended_heading, adjustment)
            # adjustment = wind_heading - turn_above_heading + 40.0
            # new_heading = self.plus_wrap(current_heading, adjustment)
            # print(f"Adjusting {current_heading} by {adjustment} for {new_heading}")
            # new_heading = self.plus_wrap(
            #     current_heading,
            #     self.plus_wrap(
            #         wind_heading,
            #         self.plus_wrap(self.intended_heading, 180.0),
            #     ),
            # )
            # print(f"New heading: {new_heading}")
            if self.last_turn == Turn.LEFT:
                self.last_turn = Turn.RIGHT
                new_heading = self.minus_wrap(new_heading, 90.0)
                # print(f"Tacking to {new_heading}")
            else:
                self.last_turn = Turn.LEFT
                # print("Not tacking - last turn was left")
            self.time_adjusted = timestamp
            return Heading(new_heading)
        elif should_turn == Turn.RIGHT and (
            not self.time_adjusted
            or (timestamp - self.tack_time_hours) > self.time_adjusted
        ):
            # print(
            #     f"Adjusting: turning right ({wind_heading} < {turn_above_heading} and {current_heading} within acceptable deviation of {self.intended_heading})"
            # )
            adjustment = 45.0
            new_heading = self.minus_wrap(self.intended_heading, adjustment)
            # adjustment = turn_below_heading - wind_heading + 40.0
            # new_heading = self.minus_wrap(current_heading, adjustment)
            # print(f"Adjusting {current_heading} by {adjustment} for {new_heading}")
            # new_heading = self.minus_wrap(
            #     current_heading,
            #     self.minus_wrap(
            #         wind_heading,
            #         self.plus_wrap(self.intended_heading, 180.0),
            #     ),
            # )
            # print(f"New heading: {new_heading}")
            if self.last_turn == Turn.RIGHT:
                self.last_turn = Turn.LEFT
                new_heading = self.plus_wrap(new_heading, 90.0)
                # print(f"Tacking to {new_heading}")
            else:
                self.last_turn = Turn.RIGHT
                # print("Not tacking - last turn was right")
            self.time_adjusted = timestamp
            return Heading(new_heading)
        else:
            self.time_adjusted = None
            # print(
            #     f"Should not turn: {wind_heading} !> {turn_above_heading} and {wind_heading} !< {turn_below_heading} and {current_heading} <=> {self.intended_heading}"
            # )
            return Heading(self.intended_heading)

    def minus_wrap(self, a: float, b: float) -> float:
        """a - b, wrapped around to 360.0 at 0.0"""
        res = a - b
        if res < 0.0:
            return res + 360.0
        else:
            return res

    def plus_wrap(self, a: float, b: float) -> float:
        """a + b, wrapped around at 360.0"""
        res = a + b
        if res > 360.0:
            return res - 360.0
        else:
            return res

    def within_acceptable_deviation(self, current_heading: float) -> bool:
        if current_heading > self.minus_wrap(
            self.intended_heading, 45.0
        ) and current_heading < self.plus_wrap(self.intended_heading, 45.0):
            return True
        else:
            return False

    def wind_heading(self, horizontal: float, vertical: float) -> float:
        # r = np.sqrt(pow(horizontal, 2) + pow(vertical, 2))
        phi = np.rad2deg(np.arctan2(vertical, horizontal))
        # orig_phi = phi
        if phi < 0:
            phi = -phi
        # else:
        #     phi = phi + 180.0

        # print(
        #     f"Wind r: {r}, wind phi: {orig_phi}, corrected phi: {phi}, return heading {360.0-phi if phi != 0.0 else phi}"
        # )
        if phi == 0.0:
            return phi
        else:
            return 360.0 - phi<|MERGE_RESOLUTION|>--- conflicted
+++ resolved
@@ -45,13 +45,8 @@
     RED_SEA_TWO = 35.0
     MEDITTERANEAN = 31.4
     MEDITTERANEAN_TWO = 12.7
-<<<<<<< HEAD
-    MEDITTERANEAN_THREE = 11.2
-    MEDITTERANEAN_FOUR = -0.2
-=======
     MEDITTERANEAN_THREE = 11.3
     MEDITTERANEAN_FOUR = -3.9
->>>>>>> 559e6f20
     GIBRALTAR = -6.2
     PORTUGAL = -10.2
     FRANCE = -9.9
